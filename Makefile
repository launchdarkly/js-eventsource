VERSION := $(shell node -e "console.log(JSON.parse(require('fs').readFileSync('package.json', 'utf8')).version)")

run-tests: node_modules
	@NODE_PATH=lib ./node_modules/.bin/nodeunit test
.PHONY: run-tests

publish:
	npm publish && git tag v$(VERSION) -m "Release v$(VERSION)" && git push && git push --tags
<<<<<<< HEAD

doc/eventsource.json:
	@mkdir -p doc
	NODE_PATH=lib ./node_modules/.bin/dox < lib/eventsource.js > doc/eventsource.json
=======
.PHONY: publish

node_modules: package.json
	npm link
	touch $@
>>>>>>> 7c38a312
<|MERGE_RESOLUTION|>--- conflicted
+++ resolved
@@ -4,17 +4,18 @@
 	@NODE_PATH=lib ./node_modules/.bin/nodeunit test
 .PHONY: run-tests
 
+clobber:
+	git clean -dfx
+.PHONY: clobber
+
 publish:
 	npm publish && git tag v$(VERSION) -m "Release v$(VERSION)" && git push && git push --tags
-<<<<<<< HEAD
+.PHONY: publish
 
 doc/eventsource.json:
 	@mkdir -p doc
 	NODE_PATH=lib ./node_modules/.bin/dox < lib/eventsource.js > doc/eventsource.json
-=======
-.PHONY: publish
 
 node_modules: package.json
-	npm link
+	npm install
 	touch $@
->>>>>>> 7c38a312

version: 2

workflows:
  version: 2
  test:
    jobs:
      - oldest-long-term-support-release
      - current-release

node-template: &node-template
  steps:
    - checkout
    - run: echo "Node version:" `node --version`
    - run: npm install
    - run:
        command: npm test
        environment:
          JEST_JUNIT_OUTPUT: "reports/junit/js-test-results.xml"
    - run: |
        if [[ $CIRCLE_JOB == current-release ]]; then
          ./scripts/better-audit.sh
        fi
    - store_test_results:
        path: reports/junit
    - store_artifacts:
        path: reports/junit

    - run: make build-contract-tests
    - run:
        command: make start-contract-test-service
        background: true
    - run: make run-contract-tests

jobs:
  oldest-long-term-support-release:
    <<: *node-template
    docker:
<<<<<<< HEAD
      - image: cimg/node:current
=======
      - image: cimg/node:12.22
>>>>>>> 5175a70d

  current-release:
    <<: *node-template
    docker:
<<<<<<< HEAD
      - image: circleci/node:latest
=======
      - image: cimg/node:current
>>>>>>> 5175a70d
<|MERGE_RESOLUTION|>--- conflicted
+++ resolved
@@ -35,17 +35,9 @@
   oldest-long-term-support-release:
     <<: *node-template
     docker:
-<<<<<<< HEAD
-      - image: cimg/node:current
-=======
       - image: cimg/node:12.22
->>>>>>> 5175a70d
 
   current-release:
     <<: *node-template
     docker:
-<<<<<<< HEAD
-      - image: circleci/node:latest
-=======
-      - image: cimg/node:current
->>>>>>> 5175a70d
+      - image: cimg/node:current